--- conflicted
+++ resolved
@@ -17,17 +17,10 @@
 
 jobs:
   build:
-<<<<<<< HEAD
     strategy:
       matrix:
         os: [ubuntu-latest, windows-latest]
     runs-on: ${{ matrix.os }}
-=======
-    runs-on: ${{ matrix.os }}
-    strategy:
-      matrix:
-        os: [ubuntu-latest, windows-latest]
->>>>>>> 792b204d
 
     steps:
     - uses: actions/checkout@v4
@@ -54,9 +47,7 @@
     - name: Test
       working-directory: ${{github.workspace}}/build
       run: ctest -C ${{env.BUILD_TYPE}}
-<<<<<<< HEAD
       shell: ${{ runner.os == 'Windows' && 'msys2 {0}' || 'bash' }}
-=======
 
     - name: Upload Linux artifact
       if: runner.os == 'Linux'
@@ -71,4 +62,3 @@
       with:
         name: bfvmcpp-windows
         path: build/${{ env.BUILD_TYPE }}/bfvmcpp.exe
->>>>>>> 792b204d
