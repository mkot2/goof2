/*
    Goof2 - An optimizing brainfuck VM
    Main standalone file
    Published under the GNU AGPL-3.0-or-later license
*/
// SPDX-License-Identifier: AGPL-3.0-or-later
#include <algorithm>
#include <cctype>
#include <cmath>
#include <cstdint>
#include <cstdio>
#include <cstdlib>
#include <fstream>
#include <iostream>
#include <string>
#include <string_view>
#include <vector>

<<<<<<< HEAD
#include "jit_selector.hxx"
=======
#include "ml_opt.hxx"
>>>>>>> 94afa622
#include "vm.hxx"
#ifdef GOOF2_ENABLE_REPL
#include "cpp-terminal/color.hpp"
#include "cpp-terminal/style.hpp"
#include "repl.hxx"
#endif

#ifdef _WIN32
#ifdef GOOF2_ENABLE_REPL
#include <windows.h>
// Enable ANSI escape sequences on Windows terminals
static void enable_vt_mode() {
    HANDLE hOut = GetStdHandle(STD_OUTPUT_HANDLE);
    if (hOut == INVALID_HANDLE_VALUE) return;
    DWORD mode = 0;
    if (!GetConsoleMode(hOut, &mode)) return;
    mode |= ENABLE_VIRTUAL_TERMINAL_PROCESSING;
    SetConsoleMode(hOut, mode);
}
#endif
#endif

JitMode jitMode = JitMode::Auto;
JitModel jitModel{};
bool jitModelLoaded = false;

bool loadJitModel(const char* path, JitModel& model) {
    std::ifstream in(path);
    if (!in.is_open()) return false;
    in >> model.coefLength >> model.coefWidth >> model.intercept;
    return static_cast<bool>(in);
}

bool shouldUseJit(std::size_t programLength, int cellWidth) {
#if GOOF2_USE_SLJIT
    if (jitMode == JitMode::Force) return true;
    if (jitMode == JitMode::Disable) return false;
    if (!jitModelLoaded) return true;
    double score = jitModel.coefLength * static_cast<double>(programLength) +
                   jitModel.coefWidth * static_cast<double>(cellWidth) + jitModel.intercept;
    double prob = 1.0 / (1.0 + std::exp(-score));
    return prob >= 0.5;
#else
    (void)programLength;
    (void)cellWidth;
    return false;
#endif
}

namespace {
struct CmdArgs {
    std::string filename;
    std::string evalCode;
    bool dumpMemory = false;
    bool help = false;
    bool optimize = true;
    bool dynamicTape = false;
    bool profile = false;
    int eof = 0;
    std::size_t tapeSize = 30000;
    int cellWidth = 8;
    goof2::MemoryModel model = goof2::MemoryModel::Auto;
<<<<<<< HEAD
    JitMode jitMode = JitMode::Auto;
=======
    bool mlOpt = false;
>>>>>>> 94afa622
};

CmdArgs parseArgs(int argc, char* argv[]) {
    CmdArgs args;
    for (int i = 1; i < argc; ++i) {
        std::string_view arg = argv[i];
        if (arg == "-e" && i + 1 < argc) {
            args.evalCode = argv[++i];
            args.filename.clear();
        } else if (arg == "-i" && i + 1 < argc && args.evalCode.empty()) {
            args.filename = argv[++i];
        } else if (arg == "-dm") {
            args.dumpMemory = true;
        } else if (arg == "-h") {
            args.help = true;
        } else if (arg == "-nopt") {
            args.optimize = false;
        } else if (arg == "-dts") {
            args.dynamicTape = true;
        } else if (arg == "-eof" && i + 1 < argc) {
            const char* val = argv[++i];
            char* end = nullptr;
            long parsed = std::strtol(val, &end, 10);
            if (end == val || *end != '\0') {
                std::cerr << "Invalid EOF mode: " << val << std::endl;
                args.help = true;
            } else {
                args.eof = static_cast<int>(parsed);
            }
        } else if (arg == "-ts" && i + 1 < argc) {
            const char* val = argv[++i];
            char* end = nullptr;
            unsigned long long parsed = std::strtoull(val, &end, 10);
            if (val[0] == '-' || end == val || *end != '\0' || parsed == 0) {
                std::cerr << "Tape size must be a positive integer: " << val << std::endl;
                args.help = true;
            } else {
                args.tapeSize = static_cast<std::size_t>(parsed);
            }
        } else if (arg == "-cw" && i + 1 < argc) {
            const char* val = argv[++i];
            char* end = nullptr;
            long parsed = std::strtol(val, &end, 10);
            if (end == val || *end != '\0' || parsed <= 0) {
                std::cerr << "Cell width must be a positive integer: " << val << std::endl;
                args.help = true;
            } else {
                args.cellWidth = static_cast<int>(parsed);
            }
        } else if (arg == "--profile") {
            args.profile = true;
<<<<<<< HEAD
        } else if (arg == "--jit") {
            args.jitMode = JitMode::Force;
        } else if (arg == "--no-jit") {
            args.jitMode = JitMode::Disable;
=======
        } else if (arg == "--ml-opt") {
            args.mlOpt = true;
>>>>>>> 94afa622
        } else if (arg == "-mm" && i + 1 < argc) {
            std::string mm = argv[++i];
            std::transform(mm.begin(), mm.end(), mm.begin(),
                           [](unsigned char c) { return static_cast<char>(std::tolower(c)); });
            if (mm == "contiguous") {
                args.model = goof2::MemoryModel::Contiguous;
            } else if (mm == "fibonacci") {
                args.model = goof2::MemoryModel::Fibonacci;
            } else if (mm == "paged") {
                args.model = goof2::MemoryModel::Paged;
            } else if (mm == "os") {
                args.model = goof2::MemoryModel::OSBacked;
            } else {
                std::cerr << "Unknown memory model: " << mm << std::endl;
                args.help = true;
            }
        }
    }
    return args;
}
void printHelp(const char* prog) {
    std::cout << "Usage: " << prog << " [options]\n"
              << "Options:\n"
              << "  -e <code>        Execute Brainfuck code directly\n"
              << "  -i <file>        Execute code from file\n"
              << "  -dm              Dump memory after program\n"
              << "  -nopt            Disable optimizations\n"
              << "  -dts             Enable dynamic tape resizing\n"
              << "  -eof <value>     Set EOF return value\n"
              << "  -ts <size>       Tape size in cells (default 30000)\n"
              << "  -cw <width>      Cell width in bits (8,16,32,64)\n"
              << "  --jit            Force JIT execution\n"
              << "  --no-jit         Disable JIT\n"
              << "  --profile        Print execution profile\n"
              << "  --ml-opt         Enable ML-based optimizer\n"
              << "  -mm <model>      Memory model (auto, contiguous, fibonacci, paged, os)\n"
              << "  -h               Show this help message" << std::endl;
}
}  // namespace

#ifdef GOOF2_ENABLE_REPL
int main(int argc, char* argv[]) {
#ifdef _WIN32
    enable_vt_mode();
#endif
    CmdArgs opts = parseArgs(argc, argv);
<<<<<<< HEAD
    jitMode = opts.jitMode;
    jitModelLoaded = loadJitModel("tools/ml_jit_selector/model.dat", jitModel);
=======
    goof2::mlOptimizerEnabled = opts.mlOpt;
>>>>>>> 94afa622
    std::string filename = opts.filename;
    std::string evalCode = opts.evalCode;
    const bool dumpMemoryFlag = opts.dumpMemory;
    const bool help = opts.help;
    ReplConfig cfg{opts.optimize,
                   opts.dynamicTape,
                   opts.eof,
                   opts.tapeSize,
                   opts.cellWidth,
                   opts.model,
                   true,
                   false,
                   0};
    const bool profile = opts.profile;
    if (cfg.tapeSize == 0) {
        std::cout << Term::color_fg(Term::Color::Name::Red)
                  << "ERROR:" << Term::color_fg(Term::Color::Name::Default)
                  << " Tape size must be positive; using default 30000" << std::endl;
        cfg.tapeSize = 30000;
    }
    std::size_t requiredMem = cfg.tapeSize * (cfg.cellWidth / 8);
    if (requiredMem > GOOF2_TAPE_WARN_BYTES) {
        std::cout << Term::color_fg(Term::Color::Name::Yellow)
                  << "WARNING:" << Term::color_fg(Term::Color::Name::Default)
                  << " Tape allocation ~" << (requiredMem >> 20) << " MiB may exceed system memory"
                  << std::endl;
    }
    if (help) {
        printHelp(argv[0]);
        return 0;
    }
    if (!evalCode.empty()) {
        size_t cellPtr = 0;
        std::string code = evalCode;
        switch (cfg.cellWidth) {
            case 8: {
                std::vector<uint8_t> cells(cfg.tapeSize, 0);
                executeExcept<uint8_t>(cells, cellPtr, code, cfg.optimize, cfg.eof, cfg.dynamicSize,
                                       cfg.model);
                if (dumpMemoryFlag) dumpMemory<uint8_t>(cells, cellPtr);
                break;
            }
            case 16: {
                std::vector<uint16_t> cells(cfg.tapeSize, 0);
                executeExcept<uint16_t>(cells, cellPtr, code, cfg.optimize, cfg.eof,
                                        cfg.dynamicSize, cfg.model);
                if (dumpMemoryFlag) dumpMemory<uint16_t>(cells, cellPtr);
                break;
            }
            case 32: {
                std::vector<uint32_t> cells(cfg.tapeSize, 0);
                executeExcept<uint32_t>(cells, cellPtr, code, cfg.optimize, cfg.eof,
                                        cfg.dynamicSize, cfg.model);
                if (dumpMemoryFlag) dumpMemory<uint32_t>(cells, cellPtr);
                break;
            }
            case 64: {
                std::vector<uint64_t> cells(cfg.tapeSize, 0);
                executeExcept<uint64_t>(cells, cellPtr, code, cfg.optimize, cfg.eof,
                                        cfg.dynamicSize, cfg.model);
                if (dumpMemoryFlag) dumpMemory<uint64_t>(cells, cellPtr);
                break;
            }
            default:
                std::cout << Term::color_fg(Term::Color::Name::Red)
                          << "ERROR:" << Term::color_fg(Term::Color::Name::Default)
                          << " Unsupported cell width; use 8,16,32,64" << std::endl;
                return 1;
        }
        return 0;
    }
    if (!filename.empty()) {
        size_t cellPtr = 0;
        std::ifstream in(filename, std::ios::binary);
        if (!in.is_open()) {
            std::cout << Term::color_fg(Term::Color::Name::Red)
                      << "ERROR:" << Term::color_fg(Term::Color::Name::Default)
                      << " File could not be opened" << std::endl;
            return 1;
        }
        std::string code((std::istreambuf_iterator<char>(in)), std::istreambuf_iterator<char>());
        if (!in && !in.eof()) {
            std::cout << Term::color_fg(Term::Color::Name::Red)
                      << "ERROR:" << Term::color_fg(Term::Color::Name::Default)
                      << " Error while reading file" << std::endl;
            return 1;
        }
        goof2::ProfileInfo profileInfo;
        goof2::ProfileInfo* profPtr = profile ? &profileInfo : nullptr;
        switch (cfg.cellWidth) {
            case 8: {
                std::vector<uint8_t> cells(cfg.tapeSize, 0);
                executeExcept<uint8_t>(cells, cellPtr, code, cfg.optimize, cfg.eof, cfg.dynamicSize,
                                       cfg.model, profPtr);
                if (dumpMemoryFlag) dumpMemory<uint8_t>(cells, cellPtr);
                break;
            }
            case 16: {
                std::vector<uint16_t> cells(cfg.tapeSize, 0);
                executeExcept<uint16_t>(cells, cellPtr, code, cfg.optimize, cfg.eof,
                                        cfg.dynamicSize, cfg.model, profPtr);
                if (dumpMemoryFlag) dumpMemory<uint16_t>(cells, cellPtr);
                break;
            }
            case 32: {
                std::vector<uint32_t> cells(cfg.tapeSize, 0);
                executeExcept<uint32_t>(cells, cellPtr, code, cfg.optimize, cfg.eof,
                                        cfg.dynamicSize, cfg.model, profPtr);
                if (dumpMemoryFlag) dumpMemory<uint32_t>(cells, cellPtr);
                break;
            }
            case 64: {
                std::vector<uint64_t> cells(cfg.tapeSize, 0);
                executeExcept<uint64_t>(cells, cellPtr, code, cfg.optimize, cfg.eof,
                                        cfg.dynamicSize, cfg.model, profPtr);
                if (dumpMemoryFlag) dumpMemory<uint64_t>(cells, cellPtr);
                break;
            }
            default:
                std::cout << Term::color_fg(Term::Color::Name::Red)
                          << "ERROR:" << Term::color_fg(Term::Color::Name::Default)
                          << " Unsupported cell width; use 8,16,32,64" << std::endl;
                return 1;
        }
        if (profile) {
            std::cout << "Instructions executed: " << profileInfo.instructions << std::endl;
            std::cout << "Elapsed time: " << profileInfo.seconds << "s" << std::endl;
        }
        return 0;
    }
    while (true) {
        size_t cellPtr = 0;
        int newCw = 0;
        switch (cfg.cellWidth) {
            case 8: {
                std::vector<uint8_t> cells(cfg.tapeSize, 0);
                newCw = runRepl<uint8_t>(cells, cellPtr, cfg);
                break;
            }
            case 16: {
                std::vector<uint16_t> cells(cfg.tapeSize, 0);
                newCw = runRepl<uint16_t>(cells, cellPtr, cfg);
                break;
            }
            case 32: {
                std::vector<uint32_t> cells(cfg.tapeSize, 0);
                newCw = runRepl<uint32_t>(cells, cellPtr, cfg);
                break;
            }
            case 64: {
                std::vector<uint64_t> cells(cfg.tapeSize, 0);
                newCw = runRepl<uint64_t>(cells, cellPtr, cfg);
                break;
            }
            default:
                std::cout << Term::color_fg(Term::Color::Name::Red)
                          << "ERROR:" << Term::color_fg(Term::Color::Name::Default)
                          << " Unsupported cell width; use 8,16,32,64" << std::endl;
                return 1;
        }
        if (newCw == 0) break;
        cfg.cellWidth = newCw;
    }
    return 0;
}
#else  // !GOOF2_ENABLE_REPL
namespace {
template <typename CellT>
void dumpMemory(const std::vector<CellT>& cells, size_t cellPtr) {
    if (cells.empty()) {
        std::cout << "Memory dump:\n<empty>" << std::endl;
        return;
    }
    size_t lastNonEmpty = cells.size() - 1;
    while (lastNonEmpty > cellPtr && lastNonEmpty > 0 && !cells[lastNonEmpty]) {
        --lastNonEmpty;
    }
    std::cout << "Memory dump:" << std::endl;
    for (size_t i = 0; i <= lastNonEmpty; ++i) {
        if (i == cellPtr) std::cout << '[';
        std::cout << +cells[i];
        if (i == cellPtr) std::cout << ']';
        std::cout << (i % 10 == 9 ? '\n' : ' ');
    }
    if (lastNonEmpty % 10 != 9) std::cout << std::endl;
}

template <typename CellT>
void executeExcept(std::vector<CellT>& cells, size_t& cellPtr, std::string& code, bool optimize,
                   int eof, bool dynamicSize, goof2::MemoryModel model,
                   goof2::ProfileInfo* profile) {
    const char* logPath = std::getenv("GOOF2_JIT_LOG");
    goof2::ProfileInfo localProf;
    goof2::ProfileInfo* profPtr = (profile || logPath) ? (profile ? profile : &localProf) : nullptr;
#if GOOF2_USE_SLJIT
    bool useJit = shouldUseJit(code.size(), sizeof(CellT) * 8);
    int ret = useJit ? goof2::execute_jit<CellT>(cells, cellPtr, code, optimize, eof, dynamicSize,
                                                 false, model, profPtr)
                     : goof2::execute<CellT>(cells, cellPtr, code, optimize, eof, dynamicSize,
                                             false, model, profPtr);
#else
    bool useJit = false;
    int ret = goof2::execute<CellT>(cells, cellPtr, code, optimize, eof, dynamicSize, false, model,
                                    profPtr);
#endif
    if (logPath && profPtr) {
        std::ofstream ds(logPath, std::ios::app);
        if (ds)
            ds << code.size() << ',' << sizeof(CellT) * 8 << ',' << (useJit ? 1 : 0) << ','
               << profPtr->instructions << ',' << profPtr->seconds << '\n';
    }
    switch (ret) {
        case 1:
            std::cerr << "ERROR: Unmatched close bracket";
            break;
        case 2:
            std::cerr << "ERROR: Unmatched open bracket";
            break;
    }
    if (profile && profPtr) *profile = *profPtr;
}
}  // namespace

int main(int argc, char* argv[]) {
    CmdArgs opts = parseArgs(argc, argv);
<<<<<<< HEAD
    jitMode = opts.jitMode;
    jitModelLoaded = loadJitModel("tools/ml_jit_selector/model.dat", jitModel);
=======
    goof2::mlOptimizerEnabled = opts.mlOpt;
>>>>>>> 94afa622

    std::string filename = opts.filename;
    std::string evalCode = opts.evalCode;
    const bool dumpMemoryFlag = opts.dumpMemory;
    const bool help = opts.help;
    bool optimize = opts.optimize;
    bool dynamicSize = opts.dynamicTape;
    int eof = opts.eof;
    std::size_t tapeSize = opts.tapeSize;
    int cellWidth = opts.cellWidth;
    goof2::MemoryModel model = opts.model;
    const bool profile = opts.profile;
    if (tapeSize == 0) {
        std::cout << "ERROR: Tape size must be positive; using default 30000" << std::endl;
        tapeSize = 30000;
    }
    std::size_t requiredMem = tapeSize * (cellWidth / 8);
    if (requiredMem > GOOF2_TAPE_WARN_BYTES) {
        std::cout << "WARNING: Tape allocation ~" << (requiredMem >> 20)
                  << " MiB may exceed system memory" << std::endl;
    }
    if (help) {
        printHelp(argv[0]);
        return 0;
    }
    if (filename.empty() && evalCode.empty()) {
        std::cout << "REPL disabled; use -i <file> or -e <code> to run a program" << std::endl;
        return 0;
    }
    size_t cellPtr = 0;
    std::string code;
    if (!evalCode.empty()) {
        code = evalCode;
    } else {
        std::ifstream in(filename, std::ios::binary);
        if (!in.is_open()) {
            std::cerr << "ERROR: File could not be opened";
            return 1;
        }
        code.assign((std::istreambuf_iterator<char>(in)), std::istreambuf_iterator<char>());
        if (!in && !in.eof()) {
            std::cerr << "ERROR: Error while reading file";
            return 1;
        }
    }
    goof2::ProfileInfo prof;
    goof2::ProfileInfo* profPtr = profile ? &prof : nullptr;
    switch (cellWidth) {
        case 8: {
            std::vector<uint8_t> cells(tapeSize, 0);
            executeExcept<uint8_t>(cells, cellPtr, code, optimize, eof, dynamicSize, model,
                                   profPtr);
            if (dumpMemoryFlag) dumpMemory<uint8_t>(cells, cellPtr);
            break;
        }
        case 16: {
            std::vector<uint16_t> cells(tapeSize, 0);
            executeExcept<uint16_t>(cells, cellPtr, code, optimize, eof, dynamicSize, model,
                                    profPtr);
            if (dumpMemoryFlag) dumpMemory<uint16_t>(cells, cellPtr);
            break;
        }
        case 32: {
            std::vector<uint32_t> cells(tapeSize, 0);
            executeExcept<uint32_t>(cells, cellPtr, code, optimize, eof, dynamicSize, model,
                                    profPtr);
            if (dumpMemoryFlag) dumpMemory<uint32_t>(cells, cellPtr);
            break;
        }
        case 64: {
            std::vector<uint64_t> cells(tapeSize, 0);
            executeExcept<uint64_t>(cells, cellPtr, code, optimize, eof, dynamicSize, model,
                                    profPtr);
            if (dumpMemoryFlag) dumpMemory<uint64_t>(cells, cellPtr);
            break;
        }
        default:
            std::cerr << "ERROR: Unsupported cell width; use 8,16,32,64" << std::endl;
            return 1;
    }
    if (profile) {
        std::cout << "Instructions executed: " << prof.instructions << std::endl;
        std::cout << "Elapsed time: " << prof.seconds << "s" << std::endl;
    }
    return 0;
}
#endif  // GOOF2_ENABLE_REPL<|MERGE_RESOLUTION|>--- conflicted
+++ resolved
@@ -16,11 +16,8 @@
 #include <string_view>
 #include <vector>
 
-<<<<<<< HEAD
 #include "jit_selector.hxx"
-=======
 #include "ml_opt.hxx"
->>>>>>> 94afa622
 #include "vm.hxx"
 #ifdef GOOF2_ENABLE_REPL
 #include "cpp-terminal/color.hpp"
@@ -83,11 +80,8 @@
     std::size_t tapeSize = 30000;
     int cellWidth = 8;
     goof2::MemoryModel model = goof2::MemoryModel::Auto;
-<<<<<<< HEAD
     JitMode jitMode = JitMode::Auto;
-=======
     bool mlOpt = false;
->>>>>>> 94afa622
 };
 
 CmdArgs parseArgs(int argc, char* argv[]) {
@@ -139,15 +133,12 @@
             }
         } else if (arg == "--profile") {
             args.profile = true;
-<<<<<<< HEAD
         } else if (arg == "--jit") {
             args.jitMode = JitMode::Force;
         } else if (arg == "--no-jit") {
             args.jitMode = JitMode::Disable;
-=======
         } else if (arg == "--ml-opt") {
             args.mlOpt = true;
->>>>>>> 94afa622
         } else if (arg == "-mm" && i + 1 < argc) {
             std::string mm = argv[++i];
             std::transform(mm.begin(), mm.end(), mm.begin(),
@@ -194,12 +185,9 @@
     enable_vt_mode();
 #endif
     CmdArgs opts = parseArgs(argc, argv);
-<<<<<<< HEAD
     jitMode = opts.jitMode;
     jitModelLoaded = loadJitModel("tools/ml_jit_selector/model.dat", jitModel);
-=======
     goof2::mlOptimizerEnabled = opts.mlOpt;
->>>>>>> 94afa622
     std::string filename = opts.filename;
     std::string evalCode = opts.evalCode;
     const bool dumpMemoryFlag = opts.dumpMemory;
@@ -425,12 +413,9 @@
 
 int main(int argc, char* argv[]) {
     CmdArgs opts = parseArgs(argc, argv);
-<<<<<<< HEAD
     jitMode = opts.jitMode;
     jitModelLoaded = loadJitModel("tools/ml_jit_selector/model.dat", jitModel);
-=======
     goof2::mlOptimizerEnabled = opts.mlOpt;
->>>>>>> 94afa622
 
     std::string filename = opts.filename;
     std::string evalCode = opts.evalCode;
