--- conflicted
+++ resolved
@@ -1,9 +1,3 @@
-<<<<<<< HEAD
-# Cancel increment followed by decrement
-+-	
 // Cancel decrement followed by increment
--+	
-=======
 +-	-+
--+	+-
->>>>>>> 4e7dcdbd
+-+	+-