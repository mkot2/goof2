#include <cassert>
#include <cstddef>
#include <cstdint>
#include <iostream>
#include <limits>
#include <sstream>
#include <string>
#include <vector>

#include "vm.hxx"

template <typename CellT>
static std::string run(std::string code, std::vector<CellT>& cells, size_t& cellPtr,
                       const std::string& input = "", int eof = 0, bool dynamicSize = true,
<<<<<<< HEAD
                       int* retOut = nullptr, goof2::ProfileInfo* profile = nullptr) {
    std::stringbuf in(input);
=======
                       int* retOut = nullptr, goof2::ProfileInfo* profile = nullptr,
                       goof2::InstructionCache* cache = nullptr) {
    std::istringstream in(input);
>>>>>>> 2c743d25
    std::ostringstream out;
    auto* cinbuf = std::cin.rdbuf(&in);
    auto* coutbuf = std::cout.rdbuf(out.rdbuf());
    std::cin.clear();
    int ret = goof2::execute<CellT>(cells, cellPtr, code, true, eof, dynamicSize, false,
                                    goof2::MemoryModel::Auto, profile, cache);
    if (retOut) *retOut = ret;
    std::cin.rdbuf(cinbuf);
    std::cout.rdbuf(coutbuf);
    return out.str();
}

template <typename CellT>
static void test_loops() {
    std::vector<CellT> cells(2, 0);
    size_t ptr = 0;
    run<CellT>("++[>++<-]", cells, ptr);
    assert(cells[0] == 0);
    assert(cells[1] == 4);
}

template <typename CellT>
static void test_io() {
    std::vector<CellT> cells(1, 0);
    size_t ptr = 0;
    std::string out = run<CellT>(",.", cells, ptr, "A");
    assert(out == "A");
    assert(cells[0] == static_cast<CellT>('A'));
}

template <typename CellT>
static void test_wrapping() {
    std::vector<CellT> cells(1, 0);
    size_t ptr = 0;
    run<CellT>("-", cells, ptr);
    assert(cells[0] == std::numeric_limits<CellT>::max());
}

template <typename CellT>
static void test_eof_behavior() {
    std::vector<CellT> cells(1, 42);
    size_t ptr = 0;
    run<CellT>(",", cells, ptr, "", 0);
    assert(cells[0] == 42);
    cells[0] = 42;
    run<CellT>(",", cells, ptr, "", 1);
    assert(cells[0] == 0);
    cells[0] = 42;
    run<CellT>(",", cells, ptr, "", 2);
    assert(cells[0] == std::numeric_limits<CellT>::max());
}

template <typename CellT>
static void test_boundary_checks() {
    {
        std::vector<CellT> cells(1, 0);
        size_t ptr = 0;
        int ret;
        run<CellT>("<", cells, ptr, "", 0, true, &ret);
        assert(ret != 0);
    }
    {
        std::vector<CellT> cells(1, 0);
        size_t ptr = 0;
        int ret;
        run<CellT>(">", cells, ptr, "", 0, false, &ret);
        assert(ret != 0);
    }
    {
        std::vector<CellT> cells(1, 0);
        size_t ptr = 0;
        int ret;
        run<CellT>(">", cells, ptr, "", 0, true, &ret);
        assert(ret == 0);
        assert(ptr == 1);
        assert(cells.size() > 1);
    }
}

template <typename CellT>
static void test_mul_cpy() {
    std::vector<CellT> cells(64, 0);
    size_t ptr = 0;
    if constexpr (sizeof(CellT) <= 2) {
        run<CellT>("++++[->+>+>+>+>+>+>+>+>+>+>+>+>+>+>+>+<<<<<<<<<<<<<<<<]", cells, ptr);
        for (int i = 1; i <= 16; ++i) assert(cells[i] == 4);
    } else if constexpr (sizeof(CellT) == 4) {
        run<CellT>("++++[->+>+>+>+>+>+>+>+<<<<<<<<]", cells, ptr);
        for (int i = 1; i <= 8; ++i) assert(cells[i] == 4);
    } else {
        run<CellT>("++++[->+>+>+>+<<<<]", cells, ptr);
        for (int i = 1; i <= 4; ++i) assert(cells[i] == 4);
    }
    assert(cells[0] == 0);
}

template <typename CellT>
static void test_scan_stride() {
    {
        std::vector<CellT> cells(5, 0);
        cells[4] = 1;
        cells[2] = 1;
        size_t ptr = 4;
        run<CellT>("[<<]", cells, ptr);
        assert(ptr == 0);
    }
    {
        std::vector<CellT> cells(9, 0);
        cells[8] = 1;
        cells[4] = 1;
        size_t ptr = 8;
        run<CellT>("[<<<<]", cells, ptr);
        assert(ptr == 0);
    }
    {
        std::vector<CellT> cells(17, 0);
        cells[16] = 1;
        cells[8] = 1;
        size_t ptr = 16;
        run<CellT>("[<<<<<<<<]", cells, ptr);
        assert(ptr == 0);
    }
    {
        std::vector<CellT> cells(6, 0);
        cells[5] = 1;
        cells[3] = 1;
        size_t ptr = 5;
        run<CellT>("[<<]", cells, ptr);
        assert(ptr == 1);
    }
    {
        std::vector<CellT> cells(6, 0);
        cells[1] = 1;
        cells[3] = 1;
        size_t ptr = 1;
        run<CellT>("[>>]", cells, ptr);
        assert(ptr == 5);
    }
    {
        std::vector<CellT> cells(2, 0);
        cells[0] = 1;
        size_t ptr = 1;
        int ret;
        run<CellT>("[<<]", cells, ptr, "", 0, true, &ret);
        assert(ret == 0);
        assert(ptr == 1);
    }
}

template <typename CellT>
static void test_scan_clear() {
    {
        std::vector<CellT> cells(5, 0);
        cells[0] = 1;
        cells[2] = 1;
        size_t ptr = 0;
        run<CellT>("[->>]", cells, ptr);
        assert(ptr == 4);
        assert(cells[0] == 0);
        assert(cells[2] == 0);
    }
    {
        std::vector<CellT> cells(3, 0);
        cells[2] = 1;
        cells[1] = 1;
        size_t ptr = 2;
        run<CellT>("[<[-]]", cells, ptr);
        assert(ptr == 1);
        assert(cells[1] == 0);
        assert(cells[2] == 1);
    }
}

template <typename CellT>
static void test_clr_range() {
    std::vector<CellT> cells(3, 1);
    size_t ptr = 0;
    goof2::ProfileInfo profile;
    run<CellT>("[-]>[-]>[-]", cells, ptr, "", 0, true, nullptr, &profile);
    assert(cells[0] == 0);
    assert(cells[1] == 0);
    assert(cells[2] == 0);
    assert(ptr == 2);
    assert(profile.instructions == 2);
}

template <typename CellT>
static void test_clr_then_set() {
    std::vector<CellT> cells(2, 1);
    size_t ptr = 0;
    std::string code = ">[-]++";
    goof2::ProfileInfo profile;
    goof2::execute<CellT>(cells, ptr, code, true, 0, true, false, goof2::MemoryModel::Auto,
                          &profile);
    assert(code == ">S++");
    assert(ptr == 1);
    assert(cells[1] == static_cast<CellT>(2));
    assert(profile.instructions == 2);
}

template <typename CellT>
static void test_cache_reuse() {
    goof2::InstructionCache cache;
    std::vector<CellT> cells(1, 0);
    size_t ptr = 0;
    run<CellT>("+", cells, ptr, "", 0, true, nullptr, nullptr, &cache);
    assert(cells[0] == static_cast<CellT>(1));
    cells[0] = 0;
    ptr = 0;
    run<CellT>("+", cells, ptr, "", 0, true, nullptr, nullptr, &cache);
    assert(cells[0] == static_cast<CellT>(1));
    cells[0] = 0;
    ptr = 0;
    run<CellT>("++", cells, ptr, "", 0, true, nullptr, nullptr, &cache);
    assert(cells[0] == static_cast<CellT>(2));
}

template <typename CellT>
static void run_tests() {
    test_loops<CellT>();
    test_io<CellT>();
    test_wrapping<CellT>();
    test_eof_behavior<CellT>();
    test_boundary_checks<CellT>();
    test_scan_stride<CellT>();
    test_scan_clear<CellT>();
    test_clr_range<CellT>();
    test_clr_then_set<CellT>();
    test_mul_cpy<CellT>();
    test_cache_reuse<CellT>();
}

int main() {
    run_tests<uint8_t>();
    run_tests<uint16_t>();
    run_tests<uint32_t>();
    run_tests<uint64_t>();
    return 0;
}<|MERGE_RESOLUTION|>--- conflicted
+++ resolved
@@ -12,14 +12,9 @@
 template <typename CellT>
 static std::string run(std::string code, std::vector<CellT>& cells, size_t& cellPtr,
                        const std::string& input = "", int eof = 0, bool dynamicSize = true,
-<<<<<<< HEAD
-                       int* retOut = nullptr, goof2::ProfileInfo* profile = nullptr) {
-    std::stringbuf in(input);
-=======
                        int* retOut = nullptr, goof2::ProfileInfo* profile = nullptr,
                        goof2::InstructionCache* cache = nullptr) {
-    std::istringstream in(input);
->>>>>>> 2c743d25
+    std::stringbuf in(input);
     std::ostringstream out;
     auto* cinbuf = std::cin.rdbuf(&in);
     auto* coutbuf = std::cout.rdbuf(out.rdbuf());
