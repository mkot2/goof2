<<<<<<< HEAD
# Each unit test typically completes in well under a second. A five second
# timeout per test provides a buffer for slower environments while keeping
# the overall suite under roughly one minute. The CLI evaluation test spins
# up a subprocess and receives a slightly higher limit.
=======
option(enableFuzz "Enable fuzz tests" OFF)

>>>>>>> 22c6f6cd
add_executable(vm_execute_tests
    test_execute.cxx
)

target_link_libraries(vm_execute_tests PRIVATE
    vm
    Warnings
)

add_test(NAME vm_execute_tests COMMAND vm_execute_tests)
set_tests_properties(vm_execute_tests PROPERTIES TIMEOUT 5)

add_executable(vm_alloc_fail_tests
    test_alloc_fail.cxx
)

target_link_libraries(vm_alloc_fail_tests PRIVATE
    vm
    Warnings
)

add_test(NAME vm_alloc_fail_tests COMMAND vm_alloc_fail_tests)
set_tests_properties(vm_alloc_fail_tests PROPERTIES TIMEOUT 5)

add_executable(vm_memory_model_tests
    test_memory_models.cxx
)

target_link_libraries(vm_memory_model_tests PRIVATE
    vm
    Warnings
)

add_test(NAME vm_memory_model_tests COMMAND vm_memory_model_tests)
set_tests_properties(vm_memory_model_tests PROPERTIES TIMEOUT 5)

add_executable(vm_load_file_tests
    test_load.cxx
)

target_link_libraries(vm_load_file_tests PRIVATE
    vm
    Warnings
)

add_test(NAME vm_load_file_tests COMMAND vm_load_file_tests)
set_tests_properties(vm_load_file_tests PROPERTIES TIMEOUT 5)

if(enableFuzz)
    add_executable(vm_execute_fuzz
        fuzz_execute.cxx
    )

    target_link_libraries(vm_execute_fuzz PRIVATE
        vm
        Warnings
    )

    add_test(NAME vm_execute_fuzz COMMAND vm_execute_fuzz)
    set_tests_properties(vm_execute_fuzz PROPERTIES TIMEOUT 2 LABELS fuzz)
endif()

add_executable(vm_cli_eval_tests
    test_cli_eval.cxx
)

target_link_libraries(vm_cli_eval_tests PRIVATE
    Warnings
)

target_compile_definitions(vm_cli_eval_tests PRIVATE
    GOOF2_EXE_PATH="$<TARGET_FILE:goof2>"
)

add_test(NAME vm_cli_eval_tests COMMAND vm_cli_eval_tests)
set_tests_properties(vm_cli_eval_tests PROPERTIES TIMEOUT 15)

add_executable(vm_jit_regression_tests
    test_jit_regression.cxx
)

target_link_libraries(vm_jit_regression_tests PRIVATE
    vm
    Warnings
)

add_test(NAME vm_jit_regression_tests COMMAND vm_jit_regression_tests)
set_tests_properties(vm_jit_regression_tests PROPERTIES TIMEOUT 5)

add_executable(vm_parallel_tests
    test_parallel.cxx
)

target_link_libraries(vm_parallel_tests PRIVATE
    vm
    Warnings
)

add_test(NAME vm_parallel_tests COMMAND vm_parallel_tests)
set_tests_properties(vm_parallel_tests PROPERTIES TIMEOUT 5)<|MERGE_RESOLUTION|>--- conflicted
+++ resolved
@@ -1,12 +1,9 @@
-<<<<<<< HEAD
 # Each unit test typically completes in well under a second. A five second
 # timeout per test provides a buffer for slower environments while keeping
 # the overall suite under roughly one minute. The CLI evaluation test spins
 # up a subprocess and receives a slightly higher limit.
-=======
 option(enableFuzz "Enable fuzz tests" OFF)
 
->>>>>>> 22c6f6cd
 add_executable(vm_execute_tests
     test_execute.cxx
 )
