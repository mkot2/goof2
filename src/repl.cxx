--- conflicted
+++ resolved
@@ -337,11 +337,8 @@
                         std::ostringstream oss;
                         std::streambuf* oldbuf = std::cout.rdbuf(oss.rdbuf());
                         executeExcept<CellT>(cells, cellPtr, code, cfg.optimize, cfg.eof,
-<<<<<<< HEAD
                                              cfg.dynamicSize, cfg.model, true);
-=======
-                                             cfg.dynamicSize, true);
->>>>>>> b427354d
+
                         std::cout.rdbuf(oldbuf);
                         appendLines(log, oss.str());
                     }
