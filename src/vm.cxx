/*
    Goof2 - An optimizing brainfuck VM
    VM implementation
    Published under the GNU AGPL-3.0-or-later license
*/
// SPDX-License-Identifier: AGPL-3.0-or-later

#if defined(__linux__)
#define _GNU_SOURCE
#endif

#include "vm.hxx"

#include <algorithm>
#include <array>
#include <chrono>
#include <cmath>
#include <cstddef>
#include <cstdint>
#include <cstdlib>
#include <cstring>
#include <functional>
#include <iostream>
#include <ranges>
#include <regex>
#include <string>
#include <string_view>
#include <type_traits>
#include <unordered_map>
#include <vector>

namespace {
constexpr std::size_t kCacheExpectedEntries = 64;
constexpr std::size_t kCacheMaxEntries = 64;
std::uint64_t cacheCounter = 0;
}  // namespace

inline int32_t fold(std::string_view code, size_t& i, char match) {
    int32_t count = 1;
    while (i < code.length() - 1 && code[i + 1] == match) {
        ++i;
        ++count;
    }
    return count;
}

inline std::string processBalanced(std::string_view s, char no1, char no2) {
    const auto total = std::ranges::count(s, no1) - std::ranges::count(s, no2);
    return std::string(std::abs(total), total > 0 ? no1 : no2);
}

template <typename Callback>
inline void regexReplaceInplace(std::string& str, const std::regex& re, Callback cb) {
    std::string result;
    result.reserve(str.size());
    auto begin = str.cbegin();
    auto end = str.cend();
    std::smatch match;
    while (std::regex_search(begin, end, match, re)) {
        result.append(begin, match[0].first);
        result += cb(match);
        begin = match[0].second;
    }
    result.append(begin, end);
    str = std::move(result);
}

#if defined(_WIN32)
#include <windows.h>
#elif defined(__unix__) || defined(__APPLE__)
#include <sys/mman.h>
#include <unistd.h>
#endif

#if defined(_WIN32) || defined(__unix__) || defined(__APPLE__)
#define GOOF2_HAS_OS_VM 1
#else
#define GOOF2_HAS_OS_VM 0
#endif

#if GOOF2_HAS_OS_VM
namespace goof2 {
#ifdef _WIN32
static void* default_os_alloc(size_t bytes) {
    return VirtualAlloc(nullptr, bytes, MEM_RESERVE | MEM_COMMIT, PAGE_READWRITE);
}
static void default_os_free(void* ptr, size_t) { VirtualFree(ptr, 0, MEM_RELEASE); }
#else
static void* default_os_alloc(size_t bytes) {
    return mmap(nullptr, bytes, PROT_READ | PROT_WRITE, MAP_PRIVATE | MAP_ANONYMOUS, -1, 0);
}
static void default_os_free(void* ptr, size_t bytes) { munmap(ptr, bytes); }
#endif
void* (*os_alloc)(size_t) = default_os_alloc;
void (*os_free)(void*, size_t) = default_os_free;
}  // namespace goof2
#endif

using goof2::MemoryModel;

namespace goof2::vmRegex {
using namespace std::regex_constants;
static const std::regex nonInstructionRe(R"([^+\-<>\.,\]\[])", optimize);
static const std::regex addSubSeqRe(R"([+-]{2,})", optimize);
static const std::regex ptrSeqRe(R"([><]{2,})", optimize);
static const std::regex clearLoopRe(R"([+-]*(?:\[[+-]+\])+)", optimize);
static const std::regex scanLoopClrRe(R"(\[-[<>]+\]|\[[<>]\[-\]\])", optimize);
static const std::regex scanLoopRe(R"(\[[<>]+\])", optimize);
static const std::regex commaTrimRe(R"([+\-C]+,)", optimize);
static const std::regex clearThenSetRe(R"(C([+-]+))", optimize);
static const std::regex copyLoopRe(R"(\[-((?:[<>]+[+-]+)+)[<>]+\]|\[((?:[<>]+[+-]+)+)[<>]+-\])",
                                   optimize);
static const std::regex leadingSetRe(R"((?:^|([RL\]]))C*([\+\-]+))", optimize);
static const std::regex copyLoopInnerRe(R"([<>]+[+-]+)", optimize);
static const std::regex clearSeqRe(R"(C{2,})", optimize);
}  // namespace goof2::vmRegex

#include "simde/x86/avx2.h"

#define TZCNT32(x) __builtin_ctz((unsigned)(x))
#define LZCNT32(x) __builtin_clz((unsigned)(x))
#define TZCNT64(x) __builtin_ctzll((unsigned long long)(x))
#define LZCNT64(x) __builtin_clzll((unsigned long long)(x))

template <unsigned Bytes, unsigned Step>
struct StrideMask32Table {
    static constexpr std::array<uint32_t, Step> masks = []() {
        std::array<uint32_t, Step> arr{};
        constexpr unsigned lanes = 32 / Bytes;
        const uint32_t pattern = (uint32_t(1) << Bytes) - 1u;
        for (unsigned phase = 0; phase < Step; ++phase) {
            uint32_t m = 0;
            for (unsigned i = 0; i < lanes; ++i) {
                if (((i + phase) % Step) == 0) {
                    unsigned bit = i * Bytes;
                    m |= (pattern << bit);
                }
            }
            arr[phase] = m;
        }
        return arr;
    }();
};

template <unsigned Bytes, unsigned Step>
static inline uint32_t strideMask32(unsigned phase) {
    return StrideMask32Table<Bytes, Step>::masks[phase & (Step - 1u)];
}

template <unsigned Bytes, unsigned Step>
struct StrideMask16Table {
    static constexpr std::array<uint16_t, Step> masks = []() {
        std::array<uint16_t, Step> arr{};
        constexpr unsigned lanes = 16 / Bytes;
        const uint16_t pattern = (uint16_t(1) << Bytes) - uint16_t(1);
        for (unsigned phase = 0; phase < Step; ++phase) {
            uint16_t m = 0;
            for (unsigned i = 0; i < lanes; ++i) {
                if (((i + phase) % Step) == 0) {
                    unsigned bit = i * Bytes;
                    m |= static_cast<uint16_t>(pattern << bit);
                }
            }
            arr[phase] = m;
        }
        return arr;
    }();
};

template <unsigned Bytes, unsigned Step>
struct StrideMask64Table {
    static constexpr std::array<uint64_t, Step> masks = []() {
        std::array<uint64_t, Step> arr{};
        constexpr unsigned lanes = 64 / Bytes;
        for (unsigned phase = 0; phase < Step; ++phase) {
            uint64_t m = 0;
            for (unsigned i = 0; i < lanes; ++i) {
                if (((i + phase) % Step) == 0) {
                    m |= (uint64_t(1) << i);
                }
            }
            arr[phase] = m;
        }
        return arr;
    }();
};

template <unsigned Bytes>
static inline uint16_t strideMask16(unsigned step, unsigned phase) {
    switch (step) {
        case 2:
            return StrideMask16Table<Bytes, 2>::masks[phase & 1u];
        case 4:
            return StrideMask16Table<Bytes, 4>::masks[phase & 3u];
        case 8:
            return StrideMask16Table<Bytes, 8>::masks[phase & 7u];
        default: {
            uint16_t m = 0;
            constexpr unsigned lanes = 16 / Bytes;
            const uint16_t pattern = (uint16_t(1) << Bytes) - uint16_t(1);
            for (unsigned i = 0; i < lanes; ++i) {
                if (((i + phase) % step) == 0) {
                    unsigned bit = i * Bytes;
                    m |= static_cast<uint16_t>(pattern << bit);
                }
            }
            return m;
        }
    }
}

template <unsigned Bytes>
static inline uint64_t strideMask64(unsigned step, unsigned phase) {
    switch (step) {
        case 2:
            return StrideMask64Table<Bytes, 2>::masks[phase & 1u];
        case 4:
            return StrideMask64Table<Bytes, 4>::masks[phase & 3u];
        case 8:
            return StrideMask64Table<Bytes, 8>::masks[phase & 7u];
        default: {
            uint64_t m = 0;
            constexpr unsigned lanes = 64 / Bytes;
            for (unsigned i = 0; i < lanes; ++i) {
                if (((i + phase) % step) == 0) {
                    m |= (uint64_t(1) << i);
                }
            }
            return m;
        }
    }
}

template <unsigned Bytes>
static inline int compressMask32(int m) {
    if constexpr (Bytes == 1)
        return m;
    else if constexpr (Bytes == 2)
        return ((m >> 1) | m) & 0x55555555;
    else if constexpr (Bytes == 4) {
        m = ((m >> 1) | m);
        m = ((m >> 2) | m);
        return m & 0x11111111;
    } else {  // Bytes == 8
        m = ((m >> 1) | m);
        m = ((m >> 2) | m);
        m = ((m >> 4) | m);
        return m & 0x01010101;
    }
}

template <unsigned Bytes>
static inline int compressMask16(int m) {
    if constexpr (Bytes == 1)
        return m;
    else if constexpr (Bytes == 2)
        return ((m >> 1) | m) & 0x5555;
    else if constexpr (Bytes == 4) {
        m = ((m >> 1) | m);
        m = ((m >> 2) | m);
        return m & 0x1111;
    } else {  // Bytes == 8
        m = ((m >> 1) | m);
        m = ((m >> 2) | m);
        m = ((m >> 4) | m);
        return m & 0x0101;
    }
}

template <typename CellT>
static inline size_t simdScan0Fwd(const CellT* p, const CellT* end) {
    const CellT* x = p;
    constexpr unsigned Bytes = sizeof(CellT);
    if constexpr (Bytes > 8) {
        while (x < end) {
            if (*x == 0) return (size_t)(x - p);
            ++x;
        }
        return (size_t)(end - p);
    } else {
        constexpr unsigned LANES = 32 / Bytes;
        while (((uintptr_t)x & 31u) && x < end) {
            if (*x == 0) return (size_t)(x - p);
            ++x;
        }
        const simde__m256i vz = simde_mm256_setzero_si256();
        for (; x + LANES <= end; x += LANES) {
            simde__m256i v = simde_mm256_loadu_si256((const simde__m256i*)x);
            int m;
            if constexpr (Bytes == 1)
                m = simde_mm256_movemask_epi8(simde_mm256_cmpeq_epi8(v, vz));
            else if constexpr (Bytes == 2)
                m = simde_mm256_movemask_epi8(simde_mm256_cmpeq_epi16(v, vz));
            else if constexpr (Bytes == 4)
                m = simde_mm256_movemask_epi8(simde_mm256_cmpeq_epi32(v, vz));
            else
                m = simde_mm256_movemask_epi8(simde_mm256_cmpeq_epi64(v, vz));
            m = compressMask32<Bytes>(m);
            if (m) {
                unsigned idx = TZCNT32((unsigned)m);
                return (size_t)((x - p) + idx / Bytes);
            }
        }
        while (x < end) {
            if (*x == 0) return (size_t)(x - p);
            ++x;
        }
        return (size_t)(end - p);
    }
}

/*** step == 1 backward scan: last zero in [base,p], return distance back ***/
template <typename CellT>
static inline size_t simdScan0Back(const CellT* base, const CellT* p) {
    const CellT* x = p;
    constexpr unsigned Bytes = sizeof(CellT);
    if constexpr (Bytes > 8) {
        while (x >= base) {
            if (*x == 0) return (size_t)(p - x);
            --x;
        }
        return (size_t)(p - base + 1);
    } else {
        constexpr unsigned LANES = 32 / Bytes;
        while (((uintptr_t)(x - (LANES - 1)) & 31u) && x >= base) {
            if (*x == 0) return (size_t)(p - x);
            --x;
        }
        const simde__m256i vz = simde_mm256_setzero_si256();
        while (x + 1 >= base + LANES) {
            const CellT* blk = x - (LANES - 1);
            simde__m256i v = simde_mm256_loadu_si256((const simde__m256i*)blk);
            int m;
            if constexpr (Bytes == 1)
                m = simde_mm256_movemask_epi8(simde_mm256_cmpeq_epi8(v, vz));
            else if constexpr (Bytes == 2)
                m = simde_mm256_movemask_epi8(simde_mm256_cmpeq_epi16(v, vz));
            else if constexpr (Bytes == 4)
                m = simde_mm256_movemask_epi8(simde_mm256_cmpeq_epi32(v, vz));
            else
                m = simde_mm256_movemask_epi8(simde_mm256_cmpeq_epi64(v, vz));
            m = compressMask32<Bytes>(m);
            if (m) {
                unsigned bit = 31u - (unsigned)LZCNT32((unsigned)m);
                unsigned lane = bit / Bytes;
                return (size_t)(p - (blk + lane));
            }
            x -= LANES;
        }
        while (x >= base) {
            if (*x == 0) return (size_t)(p - x);
            --x;
        }
        return (size_t)(p - base + 1);
    }
}

/*** tiny-stride forward scan: step in {2,4,8} ***/
template <unsigned Step, typename CellT>
static inline size_t simdScan0FwdStride(const CellT* p, const CellT* end, unsigned phase) {
    static_assert(Step == 2 || Step == 4 || Step == 8);
    const CellT* x = p;
    constexpr unsigned Bytes = sizeof(CellT);
    constexpr unsigned Mask = Step - 1;
    if constexpr (Bytes > 8) {
        while (x < end) {
            if (phase == 0 && *x == 0) return (size_t)(x - p);
            ++x;
            phase = (phase + 1) & Mask;
        }
        return (size_t)(end - p);
    } else {
        constexpr unsigned LANES = 32 / Bytes;
        while (((uintptr_t)x & 31u) && x < end) {
            if (phase == 0 && *x == 0) return (size_t)(x - p);
            ++x;
            phase = (phase + 1) & Mask;
        }
        const simde__m256i vz = simde_mm256_setzero_si256();
        for (; x + LANES <= end; x += LANES) {
            simde__m256i v = simde_mm256_loadu_si256((const simde__m256i*)x);
            int m;
            if constexpr (Bytes == 1)
                m = simde_mm256_movemask_epi8(simde_mm256_cmpeq_epi8(v, vz));
            else if constexpr (Bytes == 2)
                m = simde_mm256_movemask_epi8(simde_mm256_cmpeq_epi16(v, vz));
            else if constexpr (Bytes == 4)
                m = simde_mm256_movemask_epi8(simde_mm256_cmpeq_epi32(v, vz));
            else
                m = simde_mm256_movemask_epi8(simde_mm256_cmpeq_epi64(v, vz));
            m = compressMask32<Bytes>(m);
            m &= (int)strideMask32<Bytes, Step>(phase);
            if (m) {
                unsigned idx = TZCNT32((unsigned)m);
                return (size_t)((x - p) + idx / Bytes);
            }
            phase = (phase + LANES) & Mask;
        }
        while (x < end) {
            if (phase == 0 && *x == 0) return (size_t)(x - p);
            ++x;
            phase = (phase + 1) & Mask;
        }
        return (size_t)(end - p);
    }
}

/*** tiny-stride backward scan: step in {2,4,8} ***/
template <unsigned Step, typename CellT>
static inline size_t simdScan0BackStride(const CellT* base, const CellT* p, unsigned phaseAtP) {
    static_assert(Step == 2 || Step == 4 || Step == 8);
    const CellT* x = p;
    constexpr unsigned Bytes = sizeof(CellT);
    constexpr unsigned Mask = Step - 1;
    if constexpr (Bytes > 8) {
        while (x >= base) {
            if (phaseAtP == 0 && *x == 0) return (size_t)(p - x);
            --x;
            phaseAtP = (phaseAtP + Step - 1) & Mask;
        }
        return (size_t)(p - base + 1);
    } else {
        constexpr unsigned LANES = 32 / Bytes;
        while (((uintptr_t)(x - (LANES - 1)) & 31u) && x >= base) {
            if (phaseAtP == 0 && *x == 0) return (size_t)(p - x);
            --x;
            phaseAtP = (phaseAtP + Step - 1) & Mask;
        }
        const simde__m256i vz = simde_mm256_setzero_si256();
        while (x + 1 >= base + LANES) {
            const CellT* blk = x - (LANES - 1);
            unsigned lane0 = (unsigned)(blk - base) & Mask;
            simde__m256i v = simde_mm256_loadu_si256((const simde__m256i*)blk);
            int m;
            if constexpr (Bytes == 1)
                m = simde_mm256_movemask_epi8(simde_mm256_cmpeq_epi8(v, vz));
            else if constexpr (Bytes == 2)
                m = simde_mm256_movemask_epi8(simde_mm256_cmpeq_epi16(v, vz));
            else if constexpr (Bytes == 4)
                m = simde_mm256_movemask_epi8(simde_mm256_cmpeq_epi32(v, vz));
            else
                m = simde_mm256_movemask_epi8(simde_mm256_cmpeq_epi64(v, vz));
            m = compressMask32<Bytes>(m);
            m &= (int)strideMask32<Bytes, Step>(lane0);
            if (m) {
                unsigned bit = 31u - (unsigned)LZCNT32((unsigned)m);
                unsigned lane = bit / Bytes;
                return (size_t)(p - (blk + lane));
            }
            x -= LANES;
        }
        phaseAtP = static_cast<unsigned>(x - base) & Mask;
        while (x >= base) {
            if (phaseAtP == 0 && *x == 0) return (size_t)(p - x);
            --x;
            phaseAtP = (phaseAtP + Step - 1) & Mask;
        }
        return (size_t)(p - base + 1);
    }
}

template <typename CellT>
static inline void simdClear(CellT* start, size_t count) {
    std::uint8_t* bytes = reinterpret_cast<std::uint8_t*>(start);
    size_t byteCount = count * sizeof(CellT);
    const simde__m256i zero = simde_mm256_setzero_si256();
    size_t simdBytes = byteCount & ~static_cast<size_t>(31);
    for (size_t i = 0; i < simdBytes; i += 32) {
        simde_mm256_storeu_si256(reinterpret_cast<simde__m256i*>(bytes + i), zero);
    }
    std::memset(bytes + simdBytes, 0, byteCount - simdBytes);
}

constexpr std::array<insType, 256> charToOpcode = [] {
    std::array<insType, 256> table{};
    table.fill(insType::END);
    table[static_cast<unsigned char>('+')] = insType::ADD_SUB;
    table[static_cast<unsigned char>('-')] = insType::ADD_SUB;
    table[static_cast<unsigned char>('>')] = insType::PTR_MOV;
    table[static_cast<unsigned char>('<')] = insType::PTR_MOV;
    table[static_cast<unsigned char>('[')] = insType::JMP_ZER;
    table[static_cast<unsigned char>(']')] = insType::JMP_NOT_ZER;
    table[static_cast<unsigned char>('.')] = insType::PUT_CHR;
    table[static_cast<unsigned char>(',')] = insType::RAD_CHR;
    table[static_cast<unsigned char>('C')] = insType::CLR;
    table[static_cast<unsigned char>('P')] = insType::MUL_CPY;
    table[static_cast<unsigned char>('R')] = insType::SCN_RGT;
    table[static_cast<unsigned char>('L')] = insType::SCN_LFT;
    return table;
}();

template <typename CellT, bool Dynamic, bool Term, bool Sparse>
int executeImpl(std::vector<CellT>& cells, size_t& cellPtr, std::string& code, bool optimize,
                int eof, MemoryModel model, bool adaptive, goof2::ProfileInfo* profile,
                std::vector<instruction>* cached) {
    std::vector<instruction> localInstructions;
    auto* instructionsPtr = cached ? cached : &localInstructions;
    bool hasInstructions = cached && !cached->empty();
    auto& instructions = *instructionsPtr;
    if (!hasInstructions) {
        static void* jtable[] = {&&_ADD_SUB,     &&_SET,         &&_PTR_MOV, &&_JMP_ZER,
                                 &&_JMP_NOT_ZER, &&_PUT_CHR,     &&_RAD_CHR, &&_CLR,
                                 &&_CLR_RNG,     &&_MUL_CPY,     &&_SCN_RGT, &&_SCN_LFT,
                                 &&_SCN_CLR_RGT, &&_SCN_CLR_LFT, &&_END};

        int copyloopCounter = 0;
        std::vector<int> copyloopMap;

        int scanloopCounter = 0;
        std::vector<int> scanloopMap;
        std::vector<bool> scanloopClrMap;

        if (optimize) {
            code = std::regex_replace(code, goof2::vmRegex::nonInstructionRe, "");

            regexReplaceInplace(code, goof2::vmRegex::addSubSeqRe, [&](const std::smatch& what) {
                return processBalanced(what.str(), '+', '-');
            });
            regexReplaceInplace(code, goof2::vmRegex::ptrSeqRe, [&](const std::smatch& what) {
                return processBalanced(what.str(), '>', '<');
            });

            code = std::regex_replace(code, goof2::vmRegex::clearLoopRe, "C");

            regexReplaceInplace(code, goof2::vmRegex::scanLoopClrRe, [&](const std::smatch& what) {
                const auto current = what.str();
                const auto count =
                    std::ranges::count(current, '>') - std::ranges::count(current, '<');
                scanloopMap.push_back(std::abs(count));
                scanloopClrMap.push_back(true);
                if (count > 0)
                    return std::string("R");
                else if (count == 0)
                    return current;
                else
                    return std::string("L");
            });

            regexReplaceInplace(code, goof2::vmRegex::scanLoopRe, [&](const std::smatch& what) {
                const auto current = what.str();
                const auto count =
                    std::ranges::count(current, '>') - std::ranges::count(current, '<');
                scanloopMap.push_back(std::abs(count));
                scanloopClrMap.push_back(false);
                if (count > 0)
                    return std::string("R");
                else
                    return std::string("L");
            });

            code = std::regex_replace(code, goof2::vmRegex::commaTrimRe, ",");
            code = std::regex_replace(code, goof2::vmRegex::clearThenSetRe, "S$1");

            regexReplaceInplace(code, goof2::vmRegex::copyLoopRe, [&](const std::smatch& what) {
                int offset = 0;
                const std::string whole = what.str();
                const std::string current = what[1].str() + what[2].str();

                if (std::count(whole.begin(), whole.end(), '>') -
                        std::count(whole.begin(), whole.end(), '<') ==
                    0) {
                    std::smatch whatL;
                    auto start = current.cbegin();
                    auto end = current.cend();
                    std::unordered_map<int, int> deltaMap;
                    std::vector<int> order;
                    while (std::regex_search(start, end, whatL, goof2::vmRegex::copyLoopInnerRe)) {
                        offset += -std::count(whatL[0].first, whatL[0].second, '<') +
                                  std::count(whatL[0].first, whatL[0].second, '>');
                        int delta = std::count(whatL[0].first, whatL[0].second, '+') -
                                    std::count(whatL[0].first, whatL[0].second, '-');
                        if (deltaMap.insert({offset, delta}).second) {
                            order.push_back(offset);
                        } else {
                            deltaMap[offset] += delta;
                        }
                        start = whatL[0].second;
                    }
                    // Check if every target's accumulated delta is zero.
                    const bool allZero = std::ranges::all_of(
                        deltaMap, [](const auto& it) { return it.second == 0; });
                    if (!allZero) {
                        for (const auto& off : order) {
                            copyloopMap.push_back(off);
                            copyloopMap.push_back(deltaMap[off]);
                        }
                        return std::string(order.size(), 'P') + "C";
                    }
                    // When all deltas are zero, drop the P instructions and only clear.
                    return std::string("C");
                } else {
                    return whole;
                }
            });

            if constexpr (!Term)
                code = std::regex_replace(code, goof2::vmRegex::leadingSetRe,
                                          "$1S$2");  // We can't really assume in term

            code = std::regex_replace(code, goof2::vmRegex::clearSeqRe, "C");
        }

        std::vector<size_t> braceTable(code.length());
        {
            std::vector<size_t> stack;
            for (size_t i = 0; i < code.length(); ++i) {
                const char ch = code[i];
                if (ch == '[') {
                    stack.push_back(i);
                } else if (ch == ']') {
                    if (stack.empty()) return 1;
                    const size_t start = stack.back();
                    stack.pop_back();
                    braceTable[start] = i;
                    braceTable[i] = start;
                }
            }
            if (!stack.empty()) return 2;
        }
        std::vector<size_t> braceInst(code.length());
        int16_t offset = 0;
        bool set = false;
        instructions.reserve(code.length());

        auto emit = [&](insType op, instruction inst) {
            inst.op = op;
            if (op == insType::CLR && !instructions.empty()) {
                auto& last = instructions.back();
                insType lastOp = last.op;
                if (lastOp == insType::CLR) {
                    if (inst.offset == last.offset + 1) {
                        last.data = 2;
                        last.op = insType::CLR_RNG;
                        return;
                    } else if (inst.offset + 1 == last.offset) {
                        last.data = 2;
                        last.offset = inst.offset;
                        last.op = insType::CLR_RNG;
                        return;
                    }
                } else if (lastOp == insType::CLR_RNG) {
                    if (inst.offset == last.offset + last.data) {
                        last.data++;
                        return;
                    } else if (inst.offset + 1 == last.offset) {
                        last.offset = inst.offset;
                        last.data++;
                        return;
                    }
                }
            }
            if (!instructions.empty() && instructions.back().offset == inst.offset) {
                auto& last = instructions.back();
                insType lastOp = last.op;
                bool lastIsWrite = lastOp == insType::ADD_SUB || lastOp == insType::SET ||
                                   lastOp == insType::CLR || lastOp == insType::CLR_RNG;
                bool newIsWrite = op == insType::ADD_SUB || op == insType::SET ||
                                  op == insType::CLR || op == insType::CLR_RNG;
                if (lastIsWrite && newIsWrite) {
                    if (op == insType::ADD_SUB) {
                        if (lastOp == insType::ADD_SUB) {
                            last.data += inst.data;
                            return;
                        } else if (lastOp == insType::SET) {
                            last.data = static_cast<CellT>(last.data + inst.data);
                            return;
                        } else if (lastOp == insType::CLR) {
                            instructions.pop_back();
                            instructions.push_back(instruction{
                                nullptr, static_cast<int32_t>(static_cast<CellT>(inst.data)), 0,
                                inst.offset, insType::SET});
                            return;
                        }
                    } else {
                        instructions.pop_back();
                        instructions.push_back(inst);
                        return;
                    }
                }
            }
            instructions.push_back(inst);
        };

#define MOVEOFFSET()                                                \
    if (offset) [[likely]] {                                        \
        emit(insType::PTR_MOV, instruction{nullptr, offset, 0, 0}); \
        offset = 0;                                                 \
    }

        for (size_t i = 0; i < code.length(); i++) {
            const unsigned char ch = static_cast<unsigned char>(code[i]);
            const insType op = charToOpcode[ch];
            switch (op) {
                case insType::ADD_SUB: {
                    if (code[i] == '+') {
                        const insType actual = set ? insType::SET : insType::ADD_SUB;
                        emit(actual, instruction{nullptr, fold(code, i, '+'), 0, offset});
                    } else {
                        const int32_t folded = -fold(code, i, '-');
                        const insType actual = set ? insType::SET : insType::ADD_SUB;
                        emit(actual,
                             instruction{
                                 nullptr,
                                 set ? static_cast<int32_t>(static_cast<CellT>(folded)) : folded, 0,
                                 offset});
                    }
                    set = false;
                    break;
                }
                case insType::PTR_MOV:
                    if (code[i] == '>')
                        offset += static_cast<int16_t>(fold(code, i, '>'));
                    else
                        offset -= static_cast<int16_t>(fold(code, i, '<'));
                    break;
                case insType::JMP_ZER:
                    MOVEOFFSET();
                    braceInst[i] = instructions.size();
                    emit(insType::JMP_ZER, instruction{nullptr, 0, 0, 0});
                    break;
                case insType::JMP_NOT_ZER: {
                    MOVEOFFSET();
                    const size_t startCode = braceTable[i];
                    const size_t startInst = braceInst[startCode];
                    const int sizeminstart = instructions.size() - startInst;
                    instructions[startInst].data = sizeminstart;
                    emit(insType::JMP_NOT_ZER, instruction{nullptr, sizeminstart, 0, 0});
                    break;
                }
                case insType::PUT_CHR:
                    emit(insType::PUT_CHR, instruction{nullptr, fold(code, i, '.'), 0, offset});
                    break;
                case insType::RAD_CHR:
                    emit(insType::RAD_CHR, instruction{nullptr, 0, 0, offset});
                    break;
                case insType::CLR:
                    emit(insType::CLR, instruction{nullptr, 0, 0, offset});
                    break;
                case insType::MUL_CPY:
                    emit(insType::MUL_CPY,
                         instruction{nullptr, copyloopMap[copyloopCounter++],
                                     static_cast<int16_t>(copyloopMap[copyloopCounter++]), offset});
                    break;
                case insType::SCN_RGT:
                case insType::SCN_LFT: {
                    MOVEOFFSET();
                    const auto step = scanloopMap[scanloopCounter];
                    const bool clr = scanloopClrMap[scanloopCounter++];
                    emit(op == insType::SCN_RGT ? (clr ? insType::SCN_CLR_RGT : insType::SCN_RGT)
                                                : (clr ? insType::SCN_CLR_LFT : insType::SCN_LFT),
                         instruction{nullptr, step, 0, 0});
                    break;
                }
                default:
                    if (code[i] == 'S') set = true;
                    break;
            }
        }
        MOVEOFFSET();
        emit(insType::END, instruction{nullptr, 0, 0, 0});

        instructions.shrink_to_fit();
        for (auto& inst : instructions) {
            inst.jump = jtable[static_cast<size_t>(inst.op)];
        }
    }

    auto insp = instructions.data();
    [[maybe_unused]] std::unordered_map<size_t, CellT> sparseTape;
    [[maybe_unused]] size_t sparseIndex = cellPtr;
    [[maybe_unused]] size_t sparseMaxIndex = 0;
    CellT* cellBase = cells.data();
    CellT* cell = cellBase + cellPtr;
    size_t osSize = cells.size();
    if constexpr (Sparse) {
        for (size_t i = 0; i < cells.size(); ++i) {
            if (cells[i] != 0) {
                sparseTape[i] = cells[i];
                if (i > sparseMaxIndex) sparseMaxIndex = i;
            }
        }
    }
    if constexpr (!Sparse) {
#if GOOF2_HAS_OS_VM
        if (model == MemoryModel::OSBacked) {
            void* ptr = goof2::os_alloc(osSize * sizeof(CellT));
#ifdef _WIN32
            if (ptr)
#else
            if (ptr != MAP_FAILED)
#endif
            {
                CellT* osMem = static_cast<CellT*>(ptr);
                std::memcpy(osMem, cellBase, osSize * sizeof(CellT));
                cellBase = osMem;
                cell = cellBase + cellPtr;
            } else {
                std::cerr << "warning: OS-backed allocation failed, falling back to contiguous "
                             "memory model"
                          << std::endl;
                model = MemoryModel::Contiguous;
            }
        }
#endif
    }

    constexpr size_t PAGE_SIZE = 1u << 16;  // 64KB pages for paged growth
    size_t fibA = cells.size(), fibB = cells.size();
    auto chooseModel = [&](size_t size) {
#if GOOF2_HAS_OS_VM
        if (size > (1u << 28)) return MemoryModel::OSBacked;
#endif
        if (size > (1u << 24)) return MemoryModel::Paged;
        if (size > (1u << 16)) return MemoryModel::Fibonacci;
        return MemoryModel::Contiguous;
    };
    auto ensure = [&](ptrdiff_t currentCell, ptrdiff_t neededIndex) {
        if constexpr (Sparse) return;  // sparse tape allocates on demand
        size_t needed = static_cast<size_t>(neededIndex + 1);
        MemoryModel target = adaptive ? chooseModel(needed) : model;
        if (adaptive && target != model) {
            if (target == MemoryModel::OSBacked) {
#if GOOF2_HAS_OS_VM
                size_t newSize = ((needed + PAGE_SIZE - 1) / PAGE_SIZE) * PAGE_SIZE;
                void* nptr = goof2::os_alloc(newSize * sizeof(CellT));
#ifdef _WIN32
                bool ok = nptr != nullptr;
#else
                bool ok = nptr != MAP_FAILED;
#endif
                if (ok) {
                    CellT* newMem = static_cast<CellT*>(nptr);
                    std::memcpy(
                        newMem, cellBase,
                        (model == MemoryModel::OSBacked ? osSize : cells.size()) * sizeof(CellT));
                    if (model == MemoryModel::OSBacked) {
                        goof2::os_free(cellBase, osSize * sizeof(CellT));
                    } else {
                        std::vector<CellT>().swap(cells);
                    }
                    cellBase = newMem;
                    osSize = newSize;
                    model = MemoryModel::OSBacked;
                    fibA = fibB = osSize;
                } else {
                    std::cerr << "warning: OS-backed allocation failed, falling back to contiguous "
                                 "memory model"
                              << std::endl;
                    model = MemoryModel::Contiguous;
                }
#endif
            } else {
                if (model == MemoryModel::OSBacked) {
                    size_t oldSize = osSize;
                    cells.resize(oldSize);
                    std::memcpy(cells.data(), cellBase, oldSize * sizeof(CellT));
                    goof2::os_free(cellBase, osSize * sizeof(CellT));
                    cellBase = cells.data();
                }
                model = target;
                if (model == MemoryModel::Fibonacci) fibA = fibB = cells.size();
            }
        }
        switch (model) {
            case MemoryModel::OSBacked: {
#if GOOF2_HAS_OS_VM
                size_t newSize = ((needed + PAGE_SIZE - 1) / PAGE_SIZE) * PAGE_SIZE;
                if (newSize > osSize) {
                    bool resized = false;
#if defined(__linux__)
                    void* mptr = mremap(cellBase, osSize * sizeof(CellT), newSize * sizeof(CellT),
                                        MREMAP_MAYMOVE);
                    if (mptr != MAP_FAILED) {
                        cellBase = static_cast<CellT*>(mptr);
                        osSize = newSize;
                        resized = true;
                    }
#elif defined(_WIN32)
                    auto basePtr = reinterpret_cast<uint8_t*>(cellBase);
                    void* mptr = VirtualAlloc(basePtr + osSize * sizeof(CellT),
                                              (newSize - osSize) * sizeof(CellT), MEM_COMMIT,
                                              PAGE_READWRITE);
                    if (mptr) {
                        osSize = newSize;
                        resized = true;
                    }
#endif
                    if (!resized) {
                        void* nptr = goof2::os_alloc(newSize * sizeof(CellT));
#ifdef _WIN32
                        bool ok = nptr != nullptr;
#else
                        bool ok = nptr != MAP_FAILED;
#endif
                        if (ok) {
                            CellT* newMem = static_cast<CellT*>(nptr);
                            std::memcpy(newMem, cellBase, osSize * sizeof(CellT));
                            goof2::os_free(cellBase, osSize * sizeof(CellT));
                            cellBase = newMem;
                            osSize = newSize;
                        } else {
                            std::cerr << "warning: OS-backed allocation failed, falling back to "
                                         "contiguous "
                                         "memory model"
                                      << std::endl;
                            cells.resize(newSize);
                            std::memcpy(cells.data(), cellBase, osSize * sizeof(CellT));
                            goof2::os_free(cellBase, osSize * sizeof(CellT));
                            cellBase = cells.data();
                            osSize = cells.size();
                            model = MemoryModel::Contiguous;
                        }
                    }
                }
                break;
#else
                while (cells.size() < needed) cells.resize(cells.size() * 2);
                break;
#endif
            }
            case MemoryModel::Paged: {
                size_t newSize = ((needed + PAGE_SIZE - 1) / PAGE_SIZE) * PAGE_SIZE;
                if (newSize > cells.size()) cells.resize(newSize);
                break;
            }
            case MemoryModel::Fibonacci: {
                while (cells.size() < needed) {
                    size_t next = fibA + fibB;
                    fibA = fibB;
                    fibB = next;
                    cells.resize(next);
                }
                break;
            }
            default: {
                while (cells.size() < needed) cells.resize(cells.size() * 2);
                break;
            }
        }
        if (model != MemoryModel::OSBacked) cellBase = cells.data();
        cell = cellBase + currentCell;
    };

    auto cellRef = [&](ptrdiff_t off) -> CellT& {
        if constexpr (Sparse) {
            size_t idx = sparseIndex + off;
            auto& ref = sparseTape[idx];
            if (idx > sparseMaxIndex) sparseMaxIndex = idx;
            return ref;
        } else {
            return *(cell + off);
        }
    };

    goto * insp->jump;

#define LOOP()                            \
    insp++;                               \
    if (profile) ++profile->instructions; \
    goto * insp->jump
#define EXPAND_IF_NEEDED()                                                               \
    if constexpr (!Sparse) {                                                             \
        if (insp->offset > 0) {                                                          \
            const ptrdiff_t currentCell = cell - cellBase;                               \
            const ptrdiff_t neededIndex = currentCell + insp->offset;                    \
            size_t totalSize = (model == MemoryModel::OSBacked ? osSize : cells.size()); \
            if (neededIndex >= static_cast<ptrdiff_t>(totalSize)) {                      \
                ensure(currentCell, neededIndex);                                        \
            }                                                                            \
        }                                                                                \
    }

#define OFFCELL() cellRef(insp->offset)
#define OFFCELLP() cellRef(insp->offset + insp->data)
_ADD_SUB:
    if constexpr (Dynamic) EXPAND_IF_NEEDED()
    OFFCELL() += insp->data;
    LOOP();

_SET:
    if constexpr (Dynamic) EXPAND_IF_NEEDED()
    OFFCELL() = insp->data;
    LOOP();

_PTR_MOV: {
    if constexpr (Sparse) {
        const ptrdiff_t newIndex = static_cast<ptrdiff_t>(sparseIndex) + insp->data;
        if (newIndex < 0) {
            cellPtr = sparseIndex;
            std::cerr << "cell pointer moved before start" << std::endl;
            return -1;
        }
        sparseIndex = static_cast<size_t>(newIndex);
        LOOP();
    } else {
        const ptrdiff_t currentCell = cell - cellBase;
        const ptrdiff_t newIndex = currentCell + insp->data;
        if (newIndex < 0) {
            cellPtr = currentCell;
            std::cerr << "cell pointer moved before start" << std::endl;
            return -1;
        }
        if (newIndex >= static_cast<ptrdiff_t>(cells.size())) {
            if constexpr (Dynamic) {
                ensure(currentCell, newIndex);
            } else {
                cellPtr = currentCell;
                std::cerr << "cell pointer moved beyond end" << std::endl;
                return -1;
            }
        }
        cell = cellBase + newIndex;
        LOOP();
    }
}

_JMP_ZER:
    if (!cellRef(0)) [[unlikely]]
        insp += insp->data;
    LOOP();

_JMP_NOT_ZER:
    if (cellRef(0)) [[likely]]
        insp -= insp->data;
    LOOP();

_PUT_CHR:
    if (size_t count = static_cast<size_t>(insp->data); count) {
        const char ch = static_cast<char>(OFFCELL());
        char buf[256];
        std::memset(buf, static_cast<int>(ch), sizeof(buf));
        while (count >= sizeof(buf)) {
            std::cout.write(buf, sizeof(buf));
            count -= sizeof(buf);
        }
        if (count) {
            std::cout.write(buf, count);
        }
        std::cout.flush();
    }
    LOOP();

_RAD_CHR:
    if constexpr (Dynamic) EXPAND_IF_NEEDED()
    int in;
    in = std::cin.get();
    if (in == EOF) {
        switch (eof) {
            case 0:
                break;
            case 1:
                OFFCELL() = 0;
                break;
            case 2:
                OFFCELL() = static_cast<CellT>(255);
                break;
            default:
                __builtin_unreachable();
        }
    } else {
        OFFCELL() = static_cast<CellT>(in);
    }
    LOOP();

_CLR:
    if constexpr (Dynamic) EXPAND_IF_NEEDED()
    OFFCELL() = 0;
    LOOP();

_CLR_RNG:
    if constexpr (Dynamic) {
        if constexpr (!Sparse) {
            if (insp->data > 0) {
                ptrdiff_t maxOffset = insp->offset + insp->data - 1;
                if (maxOffset > 0) {
                    const ptrdiff_t currentCell = cell - cellBase;
                    const ptrdiff_t neededIndex = currentCell + maxOffset;
                    size_t totalSize = (model == MemoryModel::OSBacked ? osSize : cells.size());
                    if (neededIndex >= static_cast<ptrdiff_t>(totalSize)) {
                        ensure(currentCell, neededIndex);
                    }
                }
            }
        }
    }
    if constexpr (Sparse) {
        for (int32_t i = 0; i < insp->data; ++i) {
            cellRef(insp->offset + i) = 0;
        }
    } else {
        CellT* start = cell + insp->offset;
        simdClear<CellT>(start, static_cast<size_t>(insp->data));
    }
    LOOP();

_MUL_CPY:
    if constexpr (Sparse) {
        OFFCELLP() += OFFCELL() * insp->auxData;
        LOOP();
    }
    if constexpr (Dynamic) {
        const ptrdiff_t currentCell = cell - cellBase;
        const ptrdiff_t neededIndex =
            currentCell + insp->offset + insp->data;  // ensure target exists
        size_t totalSize = (model == MemoryModel::OSBacked ? osSize : cells.size());
        if (neededIndex >= static_cast<ptrdiff_t>(totalSize)) {
            ensure(currentCell, neededIndex);
        }
    }
    if constexpr (std::is_same_v<CellT, uint8_t> || std::is_same_v<CellT, uint16_t> ||
                  std::is_same_v<CellT, uint32_t> || std::is_same_v<CellT, uint64_t>) {
        constexpr int lanes = std::is_same_v<CellT, uint8_t> ? 16 : (32 / sizeof(CellT));
        // Attempt to process consecutive MUL_CPY instructions at once
        const instruction* base = insp;
        bool canSimd = true;
        for (int i = 1; i < lanes; ++i) {
            if (base[i].jump != &&_MUL_CPY || base[i].offset != base[0].offset ||
                base[i].data != base[0].data + i) {
                canSimd = false;
                break;
            }
        }
        if (canSimd) {
            if constexpr (Dynamic) {
                const ptrdiff_t currentCell = cell - cellBase;
                const ptrdiff_t neededIndex =
                    currentCell + base[lanes - 1].offset + base[lanes - 1].data;
                size_t totalSize = (model == MemoryModel::OSBacked ? osSize : cells.size());
                if (neededIndex >= static_cast<ptrdiff_t>(totalSize)) {
                    ensure(currentCell, neededIndex);
                }
            }
            CellT src = *(cell + base[0].offset);
            CellT* dst = cell + base[0].offset + base[0].data;
            alignas(32) int16_t factors[lanes];
            for (int i = 0; i < lanes; ++i) factors[i] = base[i].auxData;
            if constexpr (std::is_same_v<CellT, uint8_t>) {
                simde__m256i dstv =
                    simde_mm256_cvtepu8_epi16(simde_mm_loadu_si128((const simde__m128i*)dst));
                simde__m256i srcv = simde_mm256_set1_epi16(src);
                simde__m256i facv = simde_mm256_loadu_si256((const simde__m256i*)factors);
                simde__m256i prod = simde_mm256_mullo_epi16(srcv, facv);
                simde__m256i sum = simde_mm256_add_epi16(dstv, prod);
                sum = simde_mm256_and_si256(sum, simde_mm256_set1_epi16(0xFF));
                simde__m256i packed = simde_mm256_packus_epi16(sum, simde_mm256_setzero_si256());
                simde_mm_storeu_si128((simde__m128i*)dst, simde_mm256_castsi256_si128(packed));
            } else if constexpr (std::is_same_v<CellT, uint16_t>) {
                simde__m256i dstv = simde_mm256_loadu_si256((const simde__m256i*)dst);
                simde__m256i srcv = simde_mm256_set1_epi16(src);
                simde__m256i facv = simde_mm256_loadu_si256((const simde__m256i*)factors);
                simde__m256i prod = simde_mm256_mullo_epi16(srcv, facv);
                simde__m256i sum = simde_mm256_add_epi16(dstv, prod);
                simde_mm256_storeu_si256((simde__m256i*)dst, sum);
            } else if constexpr (std::is_same_v<CellT, uint32_t>) {
                simde__m256i dstv = simde_mm256_loadu_si256((const simde__m256i*)dst);
                simde__m256i srcv = simde_mm256_set1_epi32(static_cast<int32_t>(src));
                simde__m256i facv =
                    simde_mm256_cvtepi16_epi32(simde_mm_loadu_si128((const simde__m128i*)factors));
                simde__m256i prod = simde_mm256_mullo_epi32(srcv, facv);
                simde__m256i sum = simde_mm256_add_epi32(dstv, prod);
                simde_mm256_storeu_si256((simde__m256i*)dst, sum);
            } else {
                using SignedT = std::make_signed_t<CellT>;
                alignas(32) SignedT prod[lanes];
                SignedT srcs = static_cast<SignedT>(src);
                for (int i = 0; i < lanes; ++i) prod[i] = srcs * static_cast<SignedT>(factors[i]);
                simde__m256i dstv = simde_mm256_loadu_si256((const simde__m256i*)dst);
                simde__m256i prodv = simde_mm256_loadu_si256((const simde__m256i*)prod);
                simde__m256i sum = simde_mm256_add_epi64(dstv, prodv);
                simde_mm256_storeu_si256((simde__m256i*)dst, sum);
            }
            insp += lanes - 1;  // skip processed instructions
            LOOP();
        }
    }
    OFFCELLP() += OFFCELL() * insp->auxData;
    LOOP();

_SCN_RGT: {
    const unsigned step = static_cast<unsigned>(insp->data);
    if constexpr (Sparse) {
        if (cellRef(0) == 0) {
            LOOP();
        }
        do {
            sparseIndex += step;
        } while (cellRef(0) != 0);
        LOOP();
    }

    if (*cell == 0) {
        LOOP();
    }

    // small pre-grow to cut resize churn during long scans
    if constexpr (Dynamic) {
        while ((cell - cellBase) + 64 >= static_cast<ptrdiff_t>(cells.size())) {
            const ptrdiff_t rel = cell - cellBase;
            ensure(rel, rel + 64);
        }
    }

    for (;;) {
        CellT* const end = cells.data() + cells.size();
        size_t off;
        if (step == 1) {
            off = simdScan0Fwd<CellT>(cell, end);
        } else if (step == 2) {
            unsigned phase = static_cast<unsigned>(cell - cellBase) & 1u;
            if (phase == 0)
                off = simdScan0FwdStride<2, CellT>(cell, end, 0);
            else {
                off = 2;
                while (cell + off < end && *(cell + off) != 0) off += 2;
            }
        } else if (step == 4) {
            unsigned phase = static_cast<unsigned>(cell - cellBase) & 3u;
            if (phase == 0)
                off = simdScan0FwdStride<4, CellT>(cell, end, 0);
            else {
                off = 4;
                while (cell + off < end && *(cell + off) != 0) off += 4;
            }
        } else if (step == 8) {
            unsigned phase = static_cast<unsigned>(cell - cellBase) & 7u;
            if (phase == 0)
                off = simdScan0FwdStride<8, CellT>(cell, end, 0);
            else {
                off = 8;
                while (cell + off < end && *(cell + off) != 0) off += 8;
            }
        } else {
            // scalar fallback for arbitrary step
            off = step;
            while (cell + off < end && *(cell + off) != 0) off += step;
        }

        cell += off;

        if (cell < end) {
            // found zero
            LOOP();
        }

        if constexpr (Dynamic) {
            // grow and continue the scan into new space
            const ptrdiff_t rel = cell - cellBase;
            ensure(rel, rel);
            continue;
        } else {
            cell = end - 1;
            cellPtr = cell - cellBase;
            std::cerr << "cell pointer moved beyond end" << std::endl;
            return -1;
        }
    }
}

_SCN_LFT: {
    const unsigned step = static_cast<unsigned>(insp->data);
    if constexpr (Sparse) {
        if (cellRef(0) == 0) {
            LOOP();
        }
        while (sparseIndex >= step && cellRef(0) != 0) {
            sparseIndex -= step;
        }
        if (sparseIndex < step && cellRef(0) != 0) {
            cellPtr = 0;
            std::cerr << "cell pointer moved before start" << std::endl;
            return -1;
        }
        LOOP();
    }

    if (cell < cellBase) {
        cellPtr = 0;
        std::cerr << "cell pointer moved before start" << std::endl;
        return -1;
    }

    if (*cell == 0) {
        LOOP();
    }

    if (step == 1) {
        size_t back = simdScan0Back<CellT>(cellBase, cell);
        cell -= back;
        if (cell < cellBase) {
            cell = cellBase;
            cellPtr = 0;
            std::cerr << "cell pointer moved before start" << std::endl;
            return -1;
        }
        LOOP();
    } else if (step == 2) {
        unsigned phaseAtP = static_cast<unsigned>(cell - cellBase) & 1u;
        size_t back;
        if (phaseAtP == 0)
            back = simdScan0BackStride<2, CellT>(cellBase, cell, 0);
        else {
            back = 2;
            while (cell >= cellBase + back && *(cell - back) != 0) back += 2;
        }
        cell -= back;
        if (cell < cellBase) {
            cell = cellBase;
            cellPtr = 0;
            std::cerr << "cell pointer moved before start" << std::endl;
            return -1;
        }
        LOOP();
    } else if (step == 4) {
        unsigned phaseAtP = static_cast<unsigned>(cell - cellBase) & 3u;
        size_t back;
        if (phaseAtP == 0)
            back = simdScan0BackStride<4, CellT>(cellBase, cell, 0);
        else {
            back = 4;
            while (cell >= cellBase + back && *(cell - back) != 0) back += 4;
        }
        cell -= back;
        if (cell < cellBase) {
            cell = cellBase;
            cellPtr = 0;
            std::cerr << "cell pointer moved before start" << std::endl;
            return -1;
        }
        LOOP();
    } else if (step == 8) {
        unsigned phaseAtP = static_cast<unsigned>(cell - cellBase) & 7u;
        size_t back;
        if (phaseAtP == 0)
            back = simdScan0BackStride<8, CellT>(cellBase, cell, 0);
        else {
            back = 8;
            while (cell >= cellBase + back && *(cell - back) != 0) back += 8;
        }
        cell -= back;
        if (cell < cellBase) {
            cell = cellBase;
            cellPtr = 0;
            std::cerr << "cell pointer moved before start" << std::endl;
            return -1;
        }
        LOOP();
    } else {
        // scalar fallback for arbitrary step
        size_t back = step;
        while (cell >= cellBase + back && *(cell - back) != 0) back += step;
        cell -= back;
        if (cell < cellBase) {
            cell = cellBase;
            cellPtr = 0;
            std::cerr << "cell pointer moved before start" << std::endl;
            return -1;
        }
        LOOP();
    }
}

_SCN_CLR_RGT: {
    const unsigned step = static_cast<unsigned>(insp->data);
    if constexpr (Sparse) {
        while (cellRef(0) != 0) {
            cellRef(0) = 0;
            sparseIndex += step;
        }
        LOOP();
    }

    if constexpr (Dynamic) {
        while ((cell - cellBase) + 64 >= static_cast<ptrdiff_t>(cells.size())) {
            const ptrdiff_t rel = cell - cellBase;
            ensure(rel, rel + 64);
        }
    }

    if (step == 1) {
        for (;;) {
            CellT* end = cells.data() + cells.size();
            size_t off = simdScan0Fwd<CellT>(cell, end);
            if (off == 0) {
                LOOP();
            }
            simdClear<CellT>(cell, off);
            cell += off;
            if (cell < end) {
                LOOP();
            }
            if constexpr (Dynamic) {
                const ptrdiff_t rel = cell - cellBase;
                ensure(rel, rel);
            } else {
                cell = end - 1;
                cellPtr = cell - cellBase;
                std::cerr << "cell pointer moved beyond end" << std::endl;
                return -1;
            }
        }
    } else {
        for (;;) {
            if (*cell == 0) {
                LOOP();
            }
            *cell = 0;
            cell += step;
            if (cell < cells.data() + cells.size()) {
                continue;
            }
            if constexpr (Dynamic) {
                const ptrdiff_t rel = cell - cellBase;
                ensure(rel, rel);
            } else {
                cell = cells.data() + cells.size() - 1;
                cellPtr = cell - cellBase;
                std::cerr << "cell pointer moved beyond end" << std::endl;
                return -1;
            }
        }
    }
}

_SCN_CLR_LFT: {
    const unsigned step = static_cast<unsigned>(insp->data);
    if constexpr (Sparse) {
        while (cellRef(0) != 0) {
            if (sparseIndex < step) {
                cellPtr = 0;
                std::cerr << "cell pointer moved before start" << std::endl;
                return -1;
            }
            sparseIndex -= step;
            cellRef(0) = 0;
        }
        LOOP();
    }

    for (;;) {
        if (*cell == 0) {
            LOOP();
        }
        if (cell - cellBase < static_cast<ptrdiff_t>(step)) {
            cellPtr = 0;
            std::cerr << "cell pointer moved before start" << std::endl;
            return -1;
        }
        cell -= step;
        *cell = 0;
    }
}

_END: {
    ptrdiff_t finalIndex;
    if constexpr (Sparse) {
        finalIndex = static_cast<ptrdiff_t>(sparseIndex);
        size_t needed = sparseMaxIndex + 1;
        if constexpr (Dynamic) {
            if (needed > cells.size()) cells.resize(needed, 0);
        } else {
            if (needed > cells.size()) {
                cellPtr = finalIndex;
                std::cerr << "cell pointer moved beyond end" << std::endl;
                return -1;
            }
        }
        for (const auto& kv : sparseTape) {
            if (kv.first < cells.size()) cells[kv.first] = kv.second;
        }
    } else {
        finalIndex = cell - cellBase;
#if GOOF2_HAS_OS_VM
        if (model == MemoryModel::OSBacked && cellBase != cells.data()) {
            cells.assign(cellBase, cellBase + osSize);
            goof2::os_free(cellBase, osSize * sizeof(CellT));
            cellBase = cells.data();
        }
#endif
    }
    cellPtr = finalIndex;
}
    return 0;
}

static bool shouldUseSparse(std::string_view code) {
    ptrdiff_t pos = 0, minPos = 0, maxPos = 0;
    for (char c : code) {
        if (c == '>') {
            ++pos;
            if (pos > maxPos) {
                maxPos = pos;
                if ((maxPos - minPos) > 100000) return true;
            }
        } else if (c == '<') {
            --pos;
            if (pos < minPos) {
                minPos = pos;
                if ((maxPos - minPos) > 100000) return true;
            }
        }
    }
    return false;  // sparse memory not needed when span stays within 100k cells
}

template <typename CellT>
int goof2::execute(std::vector<CellT>& cells, size_t& cellPtr, std::string& code, bool optimize,
                   int eof, bool dynamicSize, bool term, MemoryModel model, ProfileInfo* profile,
                   InstructionCache* cache) {
    int ret = 0;
    std::chrono::steady_clock::time_point start;
    if (profile) {
        profile->instructions = 0;
        start = std::chrono::steady_clock::now();
    }
    size_t key = 0;
    std::vector<instruction>* cacheVec = nullptr;
    bool sparse = false;
    if (cache) {
        if (cache->empty()) cache->reserve(kCacheExpectedEntries);
        key = std::hash<std::string>{}(code);
        key ^= static_cast<size_t>(optimize) << 1;
        key ^= static_cast<size_t>(term) << 2;
        auto it = cache->find(key);
        if (it != cache->end() && it->second.source == code) {
            cacheVec = &it->second.instructions;
<<<<<<< HEAD
            it->second.lastUsed = ++cacheCounter;
=======
            sparse = it->second.sparse;
>>>>>>> 3d6777f3
        } else {
            auto& entry = (*cache)[key];
            entry.source = code;
            entry.instructions.clear();
<<<<<<< HEAD
            entry.lastUsed = ++cacheCounter;
=======
            entry.sparse = shouldUseSparse(code);
            sparse = entry.sparse;
>>>>>>> 3d6777f3
            cacheVec = &entry.instructions;
            if (cache->size() > kCacheMaxEntries) {
                auto victim = cache->begin();
                for (auto iter = cache->begin(); iter != cache->end(); ++iter) {
                    if (iter->second.lastUsed < victim->second.lastUsed) victim = iter;
                }
                cache->erase(victim);
            }
        }
    } else {
        sparse = shouldUseSparse(code);
    }
    bool adaptive = (model == MemoryModel::Auto);
    if (adaptive) model = MemoryModel::Contiguous;
    // Heuristic: small tapes use contiguous doubling, medium tapes use
    // Fibonacci growth to trade memory for fewer reallocations, large tapes
    // switch to fixed-size paged allocation, and very large tapes use
    // OS-backed virtual memory when available.
    if (dynamicSize && adaptive) {
#if GOOF2_HAS_OS_VM
        if (cells.size() > (1u << 28))
            model = MemoryModel::OSBacked;
        else
#endif
            if (cells.size() > (1u << 24))
            model = MemoryModel::Paged;
        else if (cells.size() > (1u << 16))
            model = MemoryModel::Fibonacci;
    }
    if (dynamicSize) {
        if (sparse) {
            term ? ret = executeImpl<CellT, true, true, true>(cells, cellPtr, code, optimize, eof,
                                                              model, adaptive, profile, cacheVec)
                 : ret = executeImpl<CellT, true, false, true>(cells, cellPtr, code, optimize, eof,
                                                               model, adaptive, profile, cacheVec);
        } else {
            term ? ret = executeImpl<CellT, true, true, false>(cells, cellPtr, code, optimize, eof,
                                                               model, adaptive, profile, cacheVec)
                 : ret = executeImpl<CellT, true, false, false>(cells, cellPtr, code, optimize, eof,
                                                                model, adaptive, profile, cacheVec);
        }
    } else {
        if (sparse) {
            term ? ret = executeImpl<CellT, false, true, true>(cells, cellPtr, code, optimize, eof,
                                                               model, adaptive, profile, cacheVec)
                 : ret = executeImpl<CellT, false, false, true>(cells, cellPtr, code, optimize, eof,
                                                                model, adaptive, profile, cacheVec);
        } else {
            term ? ret = executeImpl<CellT, false, true, false>(cells, cellPtr, code, optimize, eof,
                                                                model, adaptive, profile, cacheVec)
                 : ret = executeImpl<CellT, false, false, false>(
                       cells, cellPtr, code, optimize, eof, model, adaptive, profile, cacheVec);
        }
    }
    if (profile)
        profile->seconds =
            std::chrono::duration<double>(std::chrono::steady_clock::now() - start).count();
    return ret;
}

template int goof2::execute<uint8_t>(std::vector<uint8_t>&, size_t&, std::string&, bool, int, bool,
                                     bool, goof2::MemoryModel, goof2::ProfileInfo*,
                                     goof2::InstructionCache*);
template int goof2::execute<uint16_t>(std::vector<uint16_t>&, size_t&, std::string&, bool, int,
                                      bool, bool, goof2::MemoryModel, goof2::ProfileInfo*,
                                      goof2::InstructionCache*);
template int goof2::execute<uint32_t>(std::vector<uint32_t>&, size_t&, std::string&, bool, int,
                                      bool, bool, goof2::MemoryModel, goof2::ProfileInfo*,
                                      goof2::InstructionCache*);
template int goof2::execute<uint64_t>(std::vector<uint64_t>&, size_t&, std::string&, bool, int,
                                      bool, bool, goof2::MemoryModel, goof2::ProfileInfo*,
                                      goof2::InstructionCache*);<|MERGE_RESOLUTION|>--- conflicted
+++ resolved
@@ -1523,21 +1523,15 @@
         auto it = cache->find(key);
         if (it != cache->end() && it->second.source == code) {
             cacheVec = &it->second.instructions;
-<<<<<<< HEAD
             it->second.lastUsed = ++cacheCounter;
-=======
             sparse = it->second.sparse;
->>>>>>> 3d6777f3
         } else {
             auto& entry = (*cache)[key];
             entry.source = code;
             entry.instructions.clear();
-<<<<<<< HEAD
             entry.lastUsed = ++cacheCounter;
-=======
             entry.sparse = shouldUseSparse(code);
             sparse = entry.sparse;
->>>>>>> 3d6777f3
             cacheVec = &entry.instructions;
             if (cache->size() > kCacheMaxEntries) {
                 auto victim = cache->begin();
