--- conflicted
+++ resolved
@@ -1563,12 +1563,10 @@
     }
     bool adaptive = (model == MemoryModel::Auto);
     if (adaptive) model = MemoryModel::Contiguous;
-<<<<<<< HEAD
     SpanInfo spanInfo = analyzeSpan(code);
     bool sparse = spanInfo.sparse;
     size_t predictedSpan = std::max(spanInfo.span, cells.size());
-=======
->>>>>>> 3d6777f3
+
     // Heuristic: small tapes use contiguous doubling, medium tapes use
     // Fibonacci growth to trade memory for fewer reallocations, large tapes
     // switch to fixed-size paged allocation, and very large tapes use
