/*
    Goof2 - An optimizing brainfuck VM
    Machine learning optimizer implementation
    Published under the GNU AGPL-3.0-or-later license
*/
// SPDX-License-Identifier: AGPL-3.0-or-later
#include "ml_opt.hxx"

#include <fstream>
#include <iostream>
#include <regex>
#include <string>
#include <vector>

namespace goof2 {
bool mlOptimizerEnabled = false;

static std::vector<std::pair<std::regex, std::string>> loadModel() {
    std::vector<std::pair<std::regex, std::string>> rules;
    std::ifstream in("assets/ml_model.txt");
    if (!in) {
        std::cerr << "warning: could not open ML model file assets/ml_model.txt" << std::endl;
        return rules;
    }
    std::string line;
    size_t lineNo = 0;
    while (std::getline(in, line)) {
<<<<<<< HEAD
        ++lineNo;
        if (line.empty()) continue;
=======
        if (line.empty() || line[0] == '#' || line.rfind("//", 0) == 0) continue;
>>>>>>> 945d62b8
        auto tab = line.find('\t');
        if (tab == std::string::npos) {
            std::cerr << "warning: skipping malformed rule at line " << lineNo
                      << ": missing tab delimiter" << std::endl;
            continue;
        }
        rules.emplace_back(std::regex(line.substr(0, tab)), line.substr(tab + 1));
    }
    if (rules.empty()) {
        std::cerr << "warning: no ML optimization rules loaded" << std::endl;
    }
    return rules;
}

void applyMlOptimizer(std::string& code) {
    if (!mlOptimizerEnabled) return;
    static const auto rules = loadModel();
    bool replaced;
    do {
        replaced = false;
        for (const auto& [pattern, replacement] : rules) {
            std::string newCode = std::regex_replace(code, pattern, replacement);
            if (newCode != code) {
                replaced = true;
                code = std::move(newCode);
            }
        }
    } while (replaced);
}
}  // namespace goof2<|MERGE_RESOLUTION|>--- conflicted
+++ resolved
@@ -25,12 +25,8 @@
     std::string line;
     size_t lineNo = 0;
     while (std::getline(in, line)) {
-<<<<<<< HEAD
         ++lineNo;
-        if (line.empty()) continue;
-=======
         if (line.empty() || line[0] == '#' || line.rfind("//", 0) == 0) continue;
->>>>>>> 945d62b8
         auto tab = line.find('\t');
         if (tab == std::string::npos) {
             std::cerr << "warning: skipping malformed rule at line " << lineNo
